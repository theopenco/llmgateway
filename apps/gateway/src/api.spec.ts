--- conflicted
+++ resolved
@@ -381,41 +381,81 @@
 		expect(errorLog.finishReason).toBe("gateway_error");
 	});
 
-<<<<<<< HEAD
 	// test for fallback to alternative provider when primary fails
 	test("/v1/chat/completions with fallback to alternative provider", async () => {
-=======
+		await db.insert(tables.apiKey).values({
+			id: "token-id",
+			token: "real-token",
+			projectId: "project-id",
+			description: "Test API Key",
+		});
+
+		// Create provider keys for both providers for the llama model
+		await db.insert(tables.providerKey).values({
+			id: "provider-key-id-1",
+			token: "sk-test-key-1",
+			provider: "inference.net",
+			projectId: "project-id",
+			baseUrl: mockServerUrl,
+		});
+
+		await db.insert(tables.providerKey).values({
+			id: "provider-key-id-2",
+			token: "sk-test-key-2",
+			provider: "kluster.ai",
+			projectId: "project-id",
+			baseUrl: mockServerUrl,
+		});
+
+		// Send a request that will trigger an error for the first provider but succeed with the second
+		const res = await app.request("/v1/chat/completions", {
+			method: "POST",
+			headers: {
+				"Content-Type": "application/json",
+				Authorization: `Bearer real-token`,
+			},
+			body: JSON.stringify({
+				model: "llama-3.3-70b-instruct",
+				messages: [
+					{
+						role: "user",
+						content:
+							"This message will TRIGGER_PROVIDER_ERROR for the first provider",
+					},
+				],
+			}),
+		});
+
+		// Verify the response status is 200 (success due to fallback)
+		expect(res.status).toBe(200);
+
+		// Verify the response body contains content from the successful provider
+		const successResponse = await res.json();
+		expect(successResponse).toHaveProperty("choices.[0].message.content");
+
+		// Check that both attempts were logged in the database
+		const logs = await db.query.log.findMany({});
+		expect(logs.length).toBeGreaterThanOrEqual(1);
+	});
+
 	// test for inference.net provider
 	test("/v1/chat/completions with inference.net provider", async () => {
->>>>>>> 1ad34af1
-		await db.insert(tables.apiKey).values({
-			id: "token-id",
-			token: "real-token",
-			projectId: "project-id",
-			description: "Test API Key",
-		});
-
-<<<<<<< HEAD
-		// Create provider keys for both providers for the llama model
-		await db.insert(tables.providerKey).values({
-			id: "provider-key-id-1",
-			token: "sk-test-key-1",
-=======
+		await db.insert(tables.apiKey).values({
+			id: "token-id",
+			token: "real-token",
+			projectId: "project-id",
+			description: "Test API Key",
+		});
+
 		// Create provider key for inference.net with mock server URL as baseUrl
 		await db.insert(tables.providerKey).values({
 			id: "provider-key-id",
 			token: "inference-test-key",
->>>>>>> 1ad34af1
 			provider: "inference.net",
 			projectId: "project-id",
 			baseUrl: mockServerUrl,
 		});
 
-<<<<<<< HEAD
-		await db.insert(tables.providerKey).values({
-			id: "provider-key-id-2",
-			token: "sk-test-key-2",
-=======
 		const res = await app.request("/v1/chat/completions", {
 			method: "POST",
 			headers: {
@@ -456,46 +496,18 @@
 		await db.insert(tables.providerKey).values({
 			id: "provider-key-id",
 			token: "kluster-test-key",
->>>>>>> 1ad34af1
 			provider: "kluster.ai",
 			projectId: "project-id",
 			baseUrl: mockServerUrl,
 		});
 
-<<<<<<< HEAD
-		// Send a request that will trigger an error for the first provider but succeed with the second
-=======
->>>>>>> 1ad34af1
-		const res = await app.request("/v1/chat/completions", {
-			method: "POST",
-			headers: {
-				"Content-Type": "application/json",
-				Authorization: `Bearer real-token`,
-			},
-			body: JSON.stringify({
-<<<<<<< HEAD
-				model: "llama-3.3-70b-instruct",
-				messages: [
-					{
-						role: "user",
-						content:
-							"This message will TRIGGER_PROVIDER_ERROR for the first provider",
-					},
-				],
-			}),
-		});
-
-		// Verify the response status is 200 (success due to fallback)
-		expect(res.status).toBe(200);
-
-		// Verify the response body contains content from the successful provider
-		const successResponse = await res.json();
-		expect(successResponse).toHaveProperty("choices.[0].message.content");
-
-		// Check that both attempts were logged in the database
-		const logs = await db.query.log.findMany({});
-		expect(logs.length).toBeGreaterThanOrEqual(1);
-=======
+		const res = await app.request("/v1/chat/completions", {
+			method: "POST",
+			headers: {
+				"Content-Type": "application/json",
+				Authorization: `Bearer real-token`,
+			},
+			body: JSON.stringify({
 				model: "kluster.ai/llama-3.1-70b-instruct",
 				messages: [
 					{
@@ -588,6 +600,5 @@
 		expect(res.status).toBe(400);
 		const errorMessage = await res.text();
 		expect(errorMessage).toContain("No API key set for provider: kluster.ai");
->>>>>>> 1ad34af1
 	});
 });