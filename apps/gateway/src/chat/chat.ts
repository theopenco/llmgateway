--- conflicted
+++ resolved
@@ -382,7 +382,6 @@
 		});
 	}
 
-<<<<<<< HEAD
 	switch (usedProvider) {
 		case "anthropic":
 			url += "/v1/messages";
@@ -398,21 +397,6 @@
 			break;
 		default:
 			url += "/v1/chat/completions";
-=======
-	// Get the project associated with this API key
-	const project = await db.query.project.findFirst({
-		where: {
-			id: {
-				eq: apiKey.projectId,
-			},
-		},
-	});
-
-	if (!project) {
-		throw new HTTPException(500, {
-			message: "Could not find project associated with this API key",
-		});
->>>>>>> bd5b9921
 	}
 
 	// Check if caching is enabled for this project
