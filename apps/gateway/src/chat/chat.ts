import { createRoute, OpenAPIHono, z } from "@hono/zod-openapi";
import { db } from "@openllm/db";
import { type Model, models, type Provider, providers } from "@openllm/models";
import { HTTPException } from "hono/http-exception";
import { streamSSE } from "hono/streaming";

import { calculateCosts } from "../lib/costs";
import { insertLog } from "../lib/logs";

import type { ServerTypes } from "../vars";

function getProviderHeaders(
	provider: Provider,
	providerKey: any,
): Record<string, string> {
	switch (provider) {
		case "anthropic":
			return {
				"x-api-key": providerKey.token,
				"anthropic-version": "2023-06-01", // Use an appropriate version
			};
<<<<<<< HEAD
		case "google-vertex":
			return {
				Authorization: `Bearer ${providerKey.token}`,
			};
		case "kluster.ai":
			return {
				Authorization: `Bearer ${providerKey.token}`,
			};
=======
>>>>>>> b5e51bb2
		case "openai":
		default:
			return {
				Authorization: `Bearer ${providerKey.token}`,
			};
	}
}

export const chat = new OpenAPIHono<ServerTypes>();

const completions = createRoute({
	operationId: "v1_chat_completions",
	description: "Create a completion for the chat conversation",
	method: "post",
	path: "/completions",
	request: {
		body: {
			content: {
				"application/json": {
					schema: z.object({
						model: z.string().openapi({
							example: "gpt-4o",
						}),
						messages: z.array(
							z.object({
								role: z.string().openapi({
									example: "user",
								}),
								content: z.string().openapi({
									example: "Hello!",
								}),
							}),
						),
						temperature: z.number().optional(),
						max_tokens: z.number().optional(),
						top_p: z.number().optional(),
						frequency_penalty: z.number().optional(),
						presence_penalty: z.number().optional(),
						stream: z.boolean().optional().default(false),
					}),
				},
			},
		},
	},
	responses: {
		200: {
			content: {
				"application/json": {
					schema: z.object({
						message: z.string(),
					}),
				},
				"text/event-stream": {
					schema: z.any(),
				},
			},
			description: "User response object or streaming response.",
		},
		500: {
			content: {
				"application/json": {
					schema: z.object({
						error: z.object({
							message: z.string(),
							type: z.string(),
							param: z.string().nullable(),
							code: z.string(),
						}),
					}),
				},
				"text/event-stream": {
					schema: z.any(),
				},
			},
			description: "Error response object.",
		},
	},
});

chat.openapi(completions, async (c) => {
	const {
		model: modelInput,
		messages,
		temperature,
		max_tokens,
		top_p,
		frequency_penalty,
		presence_penalty,
		stream,
	} = c.req.valid("json");

	let requestedModel: Model = modelInput as Model;
	let requestedProvider: Provider | undefined;
	if (modelInput.includes("/")) {
		const split = modelInput.split("/");
		requestedProvider = split[0] as Provider;
		requestedModel = split[1] as Model;
	}

	if (requestedProvider && !providers.find((p) => p.id === requestedProvider)) {
		throw new HTTPException(400, {
			message: `Requested provider ${requestedProvider} not supported`,
		});
	}

	if (!models.find((m) => m.model === requestedModel)) {
		throw new HTTPException(400, {
			message: `Requested model ${requestedModel} not supported`,
		});
	}

	const modelInfo = models.find((m) => m.model === requestedModel);

	if (!modelInfo) {
		throw new HTTPException(400, {
			message: `Unsupported model: ${requestedModel}`,
		});
	}

	let usedProvider = requestedProvider;
	let usedModel = requestedModel;

	const auth = c.req.header("Authorization");
	if (!auth) {
		throw new HTTPException(401, {
			message:
				"Unauthorized: No Authorization header provided. Expected 'Bearer your-api-token'",
		});
	}

	const split = auth.split("Bearer ");
	if (split.length !== 2) {
		throw new HTTPException(401, {
			message:
				"Unauthorized: Invalid Authorization header format. Expected 'Bearer your-api-token'",
		});
	}
	const token = split[1];
	if (!token) {
		throw new HTTPException(401, {
			message: "Unauthorized: No token provided",
		});
	}

	const apiKey = await db.query.apiKey.findFirst({
		where: {
			token: {
				eq: token,
			},
		},
	});

	if (!apiKey) {
		throw new HTTPException(401, {
			message: "Unauthorized: Invalid token",
		});
	}

	// Apply routing logic after apiKey is available
	if (usedProvider === "openllm" && usedModel === "auto") {
		const providerKeys = await db.query.providerKey.findMany({
			where: {
				projectId: {
					eq: apiKey.projectId,
				},
			},
		});

		const availableProviders = providerKeys.map((key) => key.provider);

		for (const modelDef of models) {
			if (modelDef.model === "auto" || modelDef.model === "custom") {
				continue;
			}

			// Check if any of the model's providers are available
			const availableModelProviders = modelDef.providers.filter((provider) =>
				availableProviders.includes(provider),
			);

			if (availableModelProviders.length > 0) {
				usedModel = modelDef.model as Model;
				usedProvider = availableModelProviders[0];
				break;
			}
		}

		if (usedProvider === "openllm") {
			usedModel = "gpt-4o-mini";
			usedProvider = "openai";
		}
	} else if (usedProvider === "openllm" && usedModel === "custom") {
		usedProvider = "openllm";
		usedModel = "custom";
	} else if (!usedProvider) {
		if (modelInfo.providers.length === 1) {
			usedProvider = modelInfo.providers[0];
		} else {
			const providerKeys = await db.query.providerKey.findMany({
				where: {
					projectId: {
						eq: apiKey.projectId,
					},
					provider: {
						in: modelInfo.providers,
					},
				},
			});

			const availableProviders = providerKeys.map((key) => key.provider);

			// Filter model providers to only those available
			const availableModelProviders = modelInfo.providers.filter((provider) =>
				availableProviders.includes(provider),
			);

			if (availableModelProviders.length === 0) {
				throw new HTTPException(400, {
					message: `No API key set for provider: ${modelInfo.providers[0]}. Please add a provider key in your settings.`,
				});
			}

			const modelWithPricing = models.find(
				(m) => m.model === usedModel && "inputPrice" in m && "outputPrice" in m,
			);

			if (
				modelWithPricing &&
				"inputPrice" in modelWithPricing &&
				"outputPrice" in modelWithPricing
			) {
				let cheapestProvider = availableModelProviders[0];
				let lowestPrice = Number.MAX_VALUE;

				for (const provider of availableModelProviders) {
					const totalPrice =
						(modelWithPricing.inputPrice || 0) +
						(modelWithPricing.outputPrice || 0);

					if (totalPrice < lowestPrice) {
						lowestPrice = totalPrice;
						cheapestProvider = provider;
					}
				}

				usedProvider = cheapestProvider;
			} else {
				usedProvider = availableModelProviders[0];
			}
		}
	}

	let url: string | undefined;

	// Get the provider key for the selected provider
	const providerKey = await db.query.providerKey.findFirst({
		where: {
			projectId: {
				eq: apiKey.projectId,
			},
			provider: {
				eq: usedProvider,
			},
		},
	});

	if (!providerKey) {
		throw new HTTPException(400, {
			message: `No API key set for provider: ${usedProvider}. Please add a provider key in your settings.`,
		});
	}

	// First check if the provider key has a baseUrl set (for custom providers or testing)
	if (providerKey.baseUrl) {
		url = providerKey.baseUrl;
	} else {
		// Otherwise use the default URL or environment variable
		switch (usedProvider) {
			case "openllm": {
				if (usedModel !== "custom") {
					throw new HTTPException(400, {
						message: `Invalid model: ${usedModel} for provider: ${usedProvider}`,
					});
				}
				// For openllm/custom, baseUrl is required
				break;
			}
			case "openai":
				url = process.env.OPENAI_BASE_URL || "https://api.openai.com";
				break;
			case "anthropic":
				url = process.env.ANTHROPIC_BASE_URL || "https://api.anthropic.com";
				break;
			case "google-vertex":
				url =
					process.env.VERTEX_BASE_URL ||
					"https://generativelanguage.googleapis.com";
				break;
			default:
				throw new HTTPException(500, {
					message: `could not use provider: ${usedProvider}`,
				});
		}
	}

	if (!url) {
		throw new HTTPException(400, {
			message: `No base URL set for provider: ${usedProvider}. Please add a base URL in your settings.`,
		});
	}

	switch (usedProvider) {
		case "anthropic":
			url += "/v1/messages";
			break;
		case "google-vertex":
			url += "/v1beta/models/" + usedModel + ":generateContent";
			break;
		case "inference.net":
			url += "/v1/chat/completions";
			break;
		case "kluster.ai":
			url += "/v1/chat/completions";
			break;
		default:
			url += "/v1/chat/completions";
	}

	// Get the project associated with this API key
	const project = await db.query.project.findFirst({
		where: {
			id: {
				eq: apiKey.projectId,
			},
		},
	});

	if (!project) {
		throw new HTTPException(500, {
			message: "Could not find project associated with this API key",
		});
	}

	// Check if streaming is requested and if the provider supports it
	if (stream) {
		const providerInfo = providers.find((p) => p.id === usedProvider);
		if (!providerInfo?.streaming) {
			throw new HTTPException(400, {
				message: `Provider ${usedProvider} does not support streaming`,
			});
		}
	}

	// Check if the request can be canceled
	const requestCanBeCanceled =
		providers.find((p) => p.id === usedProvider)?.cancellation === true;

	const requestBody: any = {
		model: usedModel,
		messages,
		stream: stream,
	};

	switch (usedProvider) {
		case "openai": {
			if (stream) {
				requestBody.stream_options = {
					include_usage: true,
				};
			}
			break;
		}
		case "anthropic": {
			requestBody.max_tokens = max_tokens || 1024; // Set a default if not provided
			requestBody.messages = messages.map((m) => ({
				role: m.role === "assistant" ? "assistant" : "user",
				content: m.content,
			}));
			break;
		}
		case "google-vertex": {
			delete requestBody.model; // Not used in body
			delete requestBody.stream; // Handled differently

			const vertexMessages = messages.map((m) => ({
				role: m.role,
				parts: [{ text: m.content }],
			}));

			requestBody.contents = vertexMessages;
			requestBody.generationConfig = {};

			// Add optional parameters if they are provided
			if (temperature !== undefined) {
				requestBody.generationConfig.temperature = temperature;
			}
			if (max_tokens !== undefined) {
				requestBody.generationConfig.maxOutputTokens = max_tokens;
			}
			if (top_p !== undefined) {
				requestBody.generationConfig.topP = top_p;
			}
			break;
		}
	}

	// Add optional parameters if they are provided
	if (temperature !== undefined) {
		requestBody.temperature = temperature;
	}
	if (max_tokens !== undefined) {
		requestBody.max_tokens = max_tokens;
	}
	if (top_p !== undefined) {
		requestBody.top_p = top_p;
	}
	if (frequency_penalty !== undefined) {
		requestBody.frequency_penalty = frequency_penalty;
	}
	if (presence_penalty !== undefined) {
		requestBody.presence_penalty = presence_penalty;
	}

	console.log("requestBody", requestBody);

	const startTime = Date.now();

	// Handle streaming response if requested
	if (stream) {
		return streamSSE(c, async (stream) => {
			let eventId = 0;
			let canceled = false;

			// Set up cancellation handling
			const controller = new AbortController();
			// Set up a listener for the request being aborted
			const onAbort = () => {
				if (requestCanBeCanceled) {
					canceled = true;
					controller.abort();
				}
			};

			// Add event listener for the abort event on the connection
			c.req.raw.signal.addEventListener("abort", onAbort);

			let res;
			try {
				const headers = getProviderHeaders(usedProvider, providerKey);
				headers["Content-Type"] = "application/json";

				res = await fetch(url, {
					method: "POST",
					headers,
					body: JSON.stringify(requestBody),
					signal: requestCanBeCanceled ? controller.signal : undefined,
				});
			} catch (error) {
				// Clean up the event listeners
				c.req.raw.signal.removeEventListener("abort", onAbort);

				if (error instanceof Error && error.name === "AbortError") {
					console.log("Streaming request was canceled by the client");

					// Log the canceled request
					await insertLog({
						organizationId: project.organizationId,
						projectId: apiKey.projectId,
						apiKeyId: apiKey.id,
						providerKeyId: providerKey.id,
						duration: Date.now() - startTime,
						usedModel: usedModel,
						usedProvider: usedProvider,
						requestedModel: requestedModel,
						requestedProvider: requestedProvider,
						messages: messages,
						responseSize: 0,
						content: null,
						finishReason: "canceled",
						promptTokens: null,
						completionTokens: null,
						totalTokens: null,
						temperature: temperature || null,
						maxTokens: max_tokens || null,
						topP: top_p || null,
						frequencyPenalty: frequency_penalty || null,
						presencePenalty: presence_penalty || null,
						hasError: false,
						streamed: true,
						canceled: true,
						errorDetails: null,
					});

					// Send a cancellation event to the client
					await stream.writeSSE({
						event: "canceled",
						data: JSON.stringify({
							message: "Request canceled by client",
						}),
						id: String(eventId++),
					});
					await stream.writeSSE({
						event: "done",
						data: "[DONE]",
						id: String(eventId++),
					});
					return;
				} else {
					throw error;
				}
			}

			if (!res.ok) {
				console.error("error", url, res.status, res.statusText);
				const errorResponseText = await res.text();

				await stream.writeSSE({
					event: "error",
					data: JSON.stringify({
						error: {
							message: `Error from provider: ${res.status} ${res.statusText}`,
							type: "gateway_error",
							param: null,
							code: "gateway_error",
						},
					}),
					id: String(eventId++),
				});
				await stream.writeSSE({
					event: "done",
					data: "[DONE]",
					id: String(eventId++),
				});

				// Log the error in the database
				await insertLog({
					organizationId: project.organizationId,
					projectId: apiKey.projectId,
					apiKeyId: apiKey.id,
					providerKeyId: providerKey.id,
					duration: Date.now() - startTime,
					usedModel: usedModel,
					usedProvider: usedProvider,
					requestedModel: requestedModel,
					requestedProvider: requestedProvider,
					messages: messages,
					responseSize: errorResponseText.length,
					content: null,
					finishReason: "gateway_error",
					promptTokens: null,
					completionTokens: null,
					totalTokens: null,
					temperature: temperature || null,
					maxTokens: max_tokens || null,
					topP: top_p || null,
					frequencyPenalty: frequency_penalty || null,
					presencePenalty: presence_penalty || null,
					hasError: true,
					streamed: true,
					canceled: false,
					errorDetails: {
						statusCode: res.status,
						statusText: res.statusText,
						responseText: errorResponseText,
					},
				});

				return;
			}

			if (!res.body) {
				await stream.writeSSE({
					event: "error",
					data: JSON.stringify({
						error: {
							message: "No response body from provider",
							type: "gateway_error",
							param: null,
							code: "gateway_error",
						},
					}),
					id: String(eventId++),
				});
				await stream.writeSSE({
					event: "done",
					data: "[DONE]",
					id: String(eventId++),
				});
				return;
			}

			const reader = res.body.getReader();
			let fullContent = "";
			let finishReason = null;
			let promptTokens = null;
			let completionTokens = null;
			let totalTokens = null;

			try {
				while (true) {
					const { done, value } = await reader.read();
					if (done) {
						break;
					}

					// Convert the Uint8Array to a string
					const chunk = new TextDecoder().decode(value);

					// Process the chunk to extract content for logging and forward to client
					const lines = chunk.split("\n");
					for (const line of lines) {
						if (line.startsWith("data: ")) {
							if (line === "data: [DONE]") {
								await stream.writeSSE({
									event: "done",
									data: "[DONE]",
									id: String(eventId++),
								});
							} else {
								try {
									const data = JSON.parse(line.substring(6));

									// Forward the data as a proper SSE event
									await stream.writeSSE({
										event: "chunk",
										data: JSON.stringify(data),
										id: String(eventId++),
									});

									// Extract content for logging based on provider
									switch (usedProvider) {
										case "anthropic":
											if (data.delta?.text) {
												fullContent += data.delta.text;
											}
											if (data.stop_reason) {
												finishReason = data.stop_reason;
											}
											break;
										case "google-vertex":
											if (
												data.candidates &&
												data.candidates[0]?.content?.parts[0]?.text
											) {
												fullContent += data.candidates[0].content.parts[0].text;
											}
											if (data.candidates && data.candidates[0]?.finishReason) {
												finishReason = data.candidates[0].finishReason;
											}
											break;
										case "inference.net":
										case "kluster.ai":
											if (data.choices && data.choices[0]) {
												if (data.choices[0].delta?.content) {
													fullContent += data.choices[0].delta.content;
												}
												if (data.choices[0].finish_reason) {
													finishReason = data.choices[0].finish_reason;
												}
											}
											break;
										default: // OpenAI format
											if (data.choices && data.choices[0]) {
												if (data.choices[0].delta?.content) {
													fullContent += data.choices[0].delta.content;
												}
												if (data.choices[0].finish_reason) {
													finishReason = data.choices[0].finish_reason;
												}
											}
									}

									if (data.usage) {
										promptTokens = data.usage.prompt_tokens;
										completionTokens = data.usage.completion_tokens;
										totalTokens = data.usage.total_tokens;
									}
									// eslint-disable-next-line unused-imports/no-unused-vars
								} catch (e) {
									// Ignore parsing errors for incomplete JSON
								}
							}
						}
					}
				}
			} catch (error) {
				console.error("Error reading stream:", error);
			} finally {
				// Clean up the event listeners
				c.req.raw.signal.removeEventListener("abort", onAbort);

				// Log the streaming request
				const duration = Date.now() - startTime;
				const costs = calculateCosts(usedModel, promptTokens, completionTokens);
				await insertLog({
					organizationId: project.organizationId,
					projectId: apiKey.projectId,
					apiKeyId: apiKey.id,
					providerKeyId: providerKey.id,
					duration,
					usedModel: usedModel,
					usedProvider: usedProvider,
					requestedModel: requestedModel,
					requestedProvider: requestedProvider,
					messages: messages,
					responseSize: fullContent.length,
					content: fullContent,
					finishReason: canceled || !finishReason ? "canceled" : finishReason,
					promptTokens: promptTokens,
					completionTokens: completionTokens,
					totalTokens: totalTokens,
					temperature: temperature || null,
					maxTokens: max_tokens || null,
					topP: top_p || null,
					frequencyPenalty: frequency_penalty || null,
					presencePenalty: presence_penalty || null,
					hasError: false,
					errorDetails: null,
					streamed: true,
					canceled: canceled || !finishReason,
					inputCost: costs.inputCost,
					outputCost: costs.outputCost,
					cost: costs.totalCost,
					estimatedCost: costs.estimatedCost,
				});
			}
		});
	}

	// Handle non-streaming response
	const controller = new AbortController();
	// Set up a listener for the request being aborted
	const onAbort = () => {
		if (requestCanBeCanceled) {
			controller.abort();
		}
	};

	// Add event listener for the 'close' event on the connection
	c.req.raw.signal.addEventListener("abort", onAbort);

	let canceled = false;
	let res;
	try {
		const headers = getProviderHeaders(usedProvider, providerKey);
		headers["Content-Type"] = "application/json";

		res = await fetch(url, {
			method: "POST",
			headers,
			body: JSON.stringify(requestBody),
			signal: requestCanBeCanceled ? controller.signal : undefined,
		});
	} catch (error) {
		if (error instanceof Error && error.name === "AbortError") {
			canceled = true;
			console.log("Request was canceled by the client");
		} else {
			throw error;
		}
	} finally {
		// Clean up the event listener
		c.req.raw.signal.removeEventListener("abort", onAbort);
	}

	const duration = Date.now() - startTime;

	// If the request was canceled, log it and return a response
	if (canceled) {
		// Log the canceled request
		await insertLog({
			organizationId: project.organizationId,
			projectId: apiKey.projectId,
			apiKeyId: apiKey.id,
			providerKeyId: providerKey.id,
			duration,
			usedModel: usedModel,
			usedProvider: usedProvider,
			requestedModel: requestedModel,
			requestedProvider: requestedProvider,
			messages: messages,
			responseSize: 0,
			content: null,
			finishReason: "canceled",
			promptTokens: null,
			completionTokens: null,
			totalTokens: null,
			temperature: temperature || null,
			maxTokens: max_tokens || null,
			topP: top_p || null,
			frequencyPenalty: frequency_penalty || null,
			presencePenalty: presence_penalty || null,
			hasError: false,
			streamed: false,
			canceled: true,
			errorDetails: null,
			estimatedCost: false,
		});

		return c.json(
			{
				error: {
					message: "Request canceled by client",
					type: "canceled",
					param: null,
					code: "request_canceled",
				},
			},
			400,
		); // Using 400 status code for client closed request
	}

	if (res && !res.ok) {
		console.error("error", url, res.status, res.statusText);

		// Get the error response text
		const errorResponseText = await res.text();

		// Log the error in the database
		await insertLog({
			organizationId: project.organizationId,
			projectId: apiKey.projectId,
			apiKeyId: apiKey.id,
			providerKeyId: providerKey.id,
			duration,
			usedModel: usedModel,
			usedProvider: usedProvider,
			requestedModel: requestedModel,
			requestedProvider: requestedProvider,
			messages: messages,
			responseSize: errorResponseText.length,
			content: null,
			finishReason: "gateway_error",
			promptTokens: null,
			completionTokens: null,
			totalTokens: null,
			temperature: temperature || null,
			maxTokens: max_tokens || null,
			topP: top_p || null,
			frequencyPenalty: frequency_penalty || null,
			presencePenalty: presence_penalty || null,
			hasError: true,
			streamed: false,
			canceled: false,
			errorDetails: {
				statusCode: res.status,
				statusText: res.statusText,
				responseText: errorResponseText,
			},
			estimatedCost: false,
		});

		// Return a 500 error response
		return c.json(
			{
				error: {
					message: `Error from provider: ${res.status} ${res.statusText}`,
					type: "gateway_error",
					param: null,
					code: "gateway_error",
					requestedProvider,
					usedProvider,
					requestedModel,
					usedModel,
				},
			},
			500,
		);
	}

	if (!res) {
		throw new Error("No response from provider");
	}

	const json = await res.json();
	const responseText = JSON.stringify(json);

	// Extract content and token usage based on provider
	let content = null;
	let finishReason = null;
	let promptTokens = null;
	let completionTokens = null;
	let totalTokens = null;

	switch (usedProvider) {
		case "anthropic":
			content = json.content?.[0]?.text || null;
			finishReason = json.stop_reason || null;
			break;
		case "google-vertex":
			content = json.candidates?.[0]?.content?.parts?.[0]?.text || null;
			finishReason = json.candidates?.[0]?.finishReason || null;
			break;
		case "inference.net":
		case "kluster.ai":
			content = json.choices?.[0]?.message?.content || null;
			finishReason = json.choices?.[0]?.finish_reason || null;
			promptTokens = json.usage?.prompt_tokens || null;
			completionTokens = json.usage?.completion_tokens || null;
			totalTokens = json.usage?.total_tokens || null;
			break;
		default: // OpenAI format
			content = json.choices?.[0]?.message?.content || null;
			finishReason = json.choices?.[0]?.finish_reason || null;
			promptTokens = json.usage?.prompt_tokens || null;
			completionTokens = json.usage?.completion_tokens || null;
			totalTokens = json.usage?.total_tokens || null;
	}

	// Log the successful request and response
	const costs = calculateCosts(usedModel, promptTokens, completionTokens, {
		prompt: messages.map((m) => m.content).join("\n"),
		completion: content,
	});
	await insertLog({
		organizationId: project.organizationId,
		projectId: apiKey.projectId,
		apiKeyId: apiKey.id,
		providerKeyId: providerKey.id,
		duration,
		usedModel: usedModel,
		usedProvider: usedProvider,
		requestedModel: requestedModel,
		requestedProvider: requestedProvider,
		messages: messages,
		responseSize: responseText.length,
		content: content,
		finishReason: finishReason,
		promptTokens: promptTokens,
		completionTokens: completionTokens,
		totalTokens: totalTokens,
		temperature: temperature || null,
		maxTokens: max_tokens || null,
		topP: top_p || null,
		frequencyPenalty: frequency_penalty || null,
		presencePenalty: presence_penalty || null,
		hasError: false,
		streamed: false,
		canceled: false,
		errorDetails: null,
		inputCost: costs.inputCost,
		outputCost: costs.outputCost,
		cost: costs.totalCost,
		estimatedCost: costs.estimatedCost,
	});

	return c.json(json);
});<|MERGE_RESOLUTION|>--- conflicted
+++ resolved
@@ -19,17 +19,8 @@
 				"x-api-key": providerKey.token,
 				"anthropic-version": "2023-06-01", // Use an appropriate version
 			};
-<<<<<<< HEAD
 		case "google-vertex":
-			return {
-				Authorization: `Bearer ${providerKey.token}`,
-			};
 		case "kluster.ai":
-			return {
-				Authorization: `Bearer ${providerKey.token}`,
-			};
-=======
->>>>>>> b5e51bb2
 		case "openai":
 		default:
 			return {
