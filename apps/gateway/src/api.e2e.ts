--- conflicted
+++ resolved
@@ -111,13 +111,8 @@
 		await db.insert(tables.providerKey).values({
 			id: keyId,
 			token,
-<<<<<<< HEAD
 			provider: provider.replace("env-", ""), // Remove env- prefix for the provider field
-			projectId: "project-id",
-=======
-			provider,
 			organizationId: "org-id",
->>>>>>> bb0cbd3f
 		});
 	}
 
