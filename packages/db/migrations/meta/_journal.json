{
  "version": "7",
  "dialect": "postgresql",
  "entries": [
    {
      "idx": 0,
      "version": "7",
      "when": 1747760252571,
      "tag": "1747760252_gorgeous_morlocks",
      "breakpoints": true
    },
    {
      "idx": 1,
      "version": "7",
      "when": 1747915707361,
      "tag": "1747915707_zippy_makkari",
      "breakpoints": true
    },
    {
      "idx": 2,
      "version": "7",
      "when": 1747927048496,
      "tag": "1747927048_flimsy_black_tom",
      "breakpoints": true
    },
    {
      "idx": 3,
      "version": "7",
<<<<<<< HEAD
      "when": 1747930961442,
      "tag": "1747930961_fine_typhoid_mary",
=======
      "when": 1747930278827,
      "tag": "1747930278_premium_psynapse",
      "breakpoints": true
    },
    {
      "idx": 4,
      "version": "7",
      "when": 1747945267668,
      "tag": "1747945267_boring_tenebrous",
>>>>>>> b10d0778
      "breakpoints": true
    }
  ]
}<|MERGE_RESOLUTION|>--- conflicted
+++ resolved
@@ -26,10 +26,6 @@
     {
       "idx": 3,
       "version": "7",
-<<<<<<< HEAD
-      "when": 1747930961442,
-      "tag": "1747930961_fine_typhoid_mary",
-=======
       "when": 1747930278827,
       "tag": "1747930278_premium_psynapse",
       "breakpoints": true
@@ -37,9 +33,15 @@
     {
       "idx": 4,
       "version": "7",
+      "when": 1747930961442,
+      "tag": "1747930961_fine_typhoid_mary",
+      "breakpoints": true
+    },
+    {
+      "idx": 5,
+      "version": "7",
       "when": 1747945267668,
       "tag": "1747945267_boring_tenebrous",
->>>>>>> b10d0778
       "breakpoints": true
     }
   ]
