{
  "version": "7",
  "dialect": "postgresql",
  "entries": [
    {
      "idx": 0,
      "version": "7",
      "when": 1747760252571,
      "tag": "1747760252_gorgeous_morlocks",
      "breakpoints": true
    },
    {
      "idx": 1,
      "version": "7",
      "when": 1747915707361,
      "tag": "1747915707_zippy_makkari",
      "breakpoints": true
    },
    {
      "idx": 2,
      "version": "7",
      "when": 1747927048496,
      "tag": "1747927048_flimsy_black_tom",
      "breakpoints": true
    },
    {
      "idx": 3,
      "version": "7",
      "when": 1747930278827,
      "tag": "1747930278_premium_psynapse",
      "breakpoints": true
    },
    {
      "idx": 4,
      "version": "7",
      "when": 1748033482228,
      "tag": "1748033482_light_colleen_wing",
      "breakpoints": true
    },
    {
      "idx": 5,
      "version": "7",
      "when": 1748034305678,
      "tag": "1748034305_clear_white_tiger",
      "breakpoints": true
    },
    {
      "idx": 6,
      "version": "7",
      "when": 1748178443965,
      "tag": "1748178443_wet_moonstone",
      "breakpoints": true
    },
    {
      "idx": 7,
      "version": "7",
      "when": 1748524786164,
      "tag": "1748524786_milky_proemial_gods",
      "breakpoints": true
    },
    {
      "idx": 8,
      "version": "7",
      "when": 1748524919602,
      "tag": "1748524919_breezy_changeling",
      "breakpoints": true
    },
    {
      "idx": 9,
      "version": "7",
      "when": 1748526023492,
      "tag": "1748526023_supreme_valkyrie",
      "breakpoints": true
    },
    {
      "idx": 10,
      "version": "7",
      "when": 1748536163389,
      "tag": "1748536163_clever_timeslip",
      "breakpoints": true
    },
    {
      "idx": 11,
      "version": "7",
      "when": 1748616490764,
      "tag": "1748616490_natural_scorpion",
      "breakpoints": true
    },
    {
      "idx": 12,
      "version": "7",
      "when": 1748864236008,
      "tag": "1748864236_friendly_slyde",
      "breakpoints": true
    },
    {
      "idx": 13,
      "version": "7",
      "when": 1749245675423,
      "tag": "1749245675_cuddly_krista_starr",
      "breakpoints": true
    },
    {
      "idx": 14,
      "version": "7",
      "when": 1749246512673,
      "tag": "1749246512_little_adam_destine",
      "breakpoints": true
    },
    {
      "idx": 15,
      "version": "7",
      "when": 1749252750876,
      "tag": "1749252750_rapid_albert_cleary",
      "breakpoints": true
    },
    {
      "idx": 16,
      "version": "7",
      "when": 1749257761438,
      "tag": "1749257761_heavy_gunslinger",
      "breakpoints": true
    },
    {
      "idx": 17,
      "version": "7",
      "when": 1749307516381,
      "tag": "1749307516_ambiguous_the_professor",
      "breakpoints": true
    },
    {
      "idx": 18,
      "version": "7",
<<<<<<< HEAD
      "when": 1749311429733,
      "tag": "1749311429_jazzy_demogoblin",
=======
      "when": 1749323043446,
      "tag": "1749323043_panoramic_gorilla_man",
>>>>>>> 74baae7c
      "breakpoints": true
    }
  ]
}<|MERGE_RESOLUTION|>--- conflicted
+++ resolved
@@ -131,13 +131,15 @@
     {
       "idx": 18,
       "version": "7",
-<<<<<<< HEAD
-      "when": 1749311429733,
-      "tag": "1749311429_jazzy_demogoblin",
-=======
       "when": 1749323043446,
       "tag": "1749323043_panoramic_gorilla_man",
->>>>>>> 74baae7c
+      "breakpoints": true
+    },
+    {
+      "idx": 19,
+      "version": "7",
+      "when": 1749327353244,
+      "tag": "1749327353_white_vivisector",
       "breakpoints": true
     }
   ]
