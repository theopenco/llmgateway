{
	"version": "7",
	"dialect": "postgresql",
	"entries": [
		{
			"idx": 0,
			"version": "7",
			"when": 1747760252571,
			"tag": "1747760252_gorgeous_morlocks",
			"breakpoints": true
		},
		{
			"idx": 1,
			"version": "7",
<<<<<<< HEAD
			"when": 1747848035809,
			"tag": "1747848035_far_carmella_unuscione",
=======
			"when": 1747915707361,
			"tag": "1747915707_zippy_makkari",
>>>>>>> a0bbdac8
			"breakpoints": true
		}
	]
}<|MERGE_RESOLUTION|>--- conflicted
+++ resolved
@@ -12,13 +12,8 @@
 		{
 			"idx": 1,
 			"version": "7",
-<<<<<<< HEAD
-			"when": 1747848035809,
-			"tag": "1747848035_far_carmella_unuscione",
-=======
 			"when": 1747915707361,
 			"tag": "1747915707_zippy_makkari",
->>>>>>> a0bbdac8
 			"breakpoints": true
 		}
 	]
